import hashlib
import os.path
import json

REQUEST_TIMEOUT = 10


def state_from_json(s):
    j = json.loads(s)
    if not "version" in j:
        return {}
    return j['states']


def state_to_json(state):
<<<<<<< HEAD
    final = {
        'version': 2,
        'states': state
    }
    return json.dumps(
        final,
        indent=2,
        sort_keys=True
    )
=======
    return json.dumps(state, indent=2, sort_keys=True)
>>>>>>> 43cbf770


def state_from_file(fpath):
    if os.path.isfile(fpath):
        with open(fpath, "r") as f:
            return state_from_json(f.read())
    return {}


def state_to_file(fpath, state):
    with open(fpath, "w") as f:
        f.write(state_to_json(state))


def make_key(s):
    sha_3 = hashlib.sha3_256()
    sha_3.update(s.encode("utf-8"))
    return sha_3.hexdigest()


<<<<<<< HEAD
=======
def make_alert_key(repo_id, alert_num):
    return make_key(repo_id + "/" + str(alert_num))


>>>>>>> 43cbf770
def json_accept_header():
    return {"Accept": "application/vnd.github.v3+json"}<|MERGE_RESOLUTION|>--- conflicted
+++ resolved
@@ -13,7 +13,6 @@
 
 
 def state_to_json(state):
-<<<<<<< HEAD
     final = {
         'version': 2,
         'states': state
@@ -23,9 +22,6 @@
         indent=2,
         sort_keys=True
     )
-=======
-    return json.dumps(state, indent=2, sort_keys=True)
->>>>>>> 43cbf770
 
 
 def state_from_file(fpath):
@@ -46,12 +42,5 @@
     return sha_3.hexdigest()
 
 
-<<<<<<< HEAD
-=======
-def make_alert_key(repo_id, alert_num):
-    return make_key(repo_id + "/" + str(alert_num))
-
-
->>>>>>> 43cbf770
 def json_accept_header():
     return {"Accept": "application/vnd.github.v3+json"}