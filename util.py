--- conflicted
+++ resolved
@@ -30,15 +30,9 @@
 
 
 def make_key(s):
-<<<<<<< HEAD
     sha_3 = hashlib.sha3_256()
     sha_3.update(s.encode("utf-8"))
     return sha_3.hexdigest()
-=======
-    sha_1 = hashlib.sha1()
-    sha_1.update(s.encode("utf-8"))
-    return sha_1.hexdigest()
->>>>>>> 97324f6e
 
 
 def make_alert_key(repo_id, alert_num):
