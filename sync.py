import jiralib
import ghlib
import logging
import itertools

logger = logging.getLogger(__name__)

DIRECTION_G2J = 1
DIRECTION_J2G = 2
DIRECTION_BOTH = 3


class Sync:
    def __init__(self, github, jira_project, direction=DIRECTION_BOTH):
        self.github = github
        self.jira = jira_project
        self.direction = direction
        self.labels = self.jira.labels

    def alert_created(self, repo_id, alert_num):
        a = self.github.getRepository(repo_id).get_alert(alert_num)
        self.sync(
<<<<<<< HEAD
            a,
            self.jira.fetch_issues(a.get_key()),
            DIRECTION_G2J
=======
            self.github.getRepository(repo_id).get_alert(alert_num),
            self.jira.fetch_issues(repo_id, alert_num),
            DIRECTION_G2J,
>>>>>>> 43cbf770
        )

    def alert_changed(self, repo_id, alert_num):
        a = self.github.getRepository(repo_id).get_alert(alert_num)
        self.sync(
<<<<<<< HEAD
            a,
            self.jira.fetch_issues(a.get_key()),
            DIRECTION_G2J
=======
            self.github.getRepository(repo_id).get_alert(alert_num),
            self.jira.fetch_issues(repo_id, alert_num),
            DIRECTION_G2J,
>>>>>>> 43cbf770
        )

    def alert_fixed(self, repo_id, alert_num):
        a = self.github.getRepository(repo_id).get_alert(alert_num)
        self.sync(
<<<<<<< HEAD
            a,
            self.jira.fetch_issues(a.get_key()),
            DIRECTION_G2J
=======
            self.github.getRepository(repo_id).get_alert(alert_num),
            self.jira.fetch_issues(repo_id, alert_num),
            DIRECTION_G2J,
>>>>>>> 43cbf770
        )

    def issue_created(self, desc):
        repo_id, alert_num, _, _, _ = jiralib.parse_alert_info(desc)
        a = self.github.getRepository(repo_id).get_alert(alert_num)
        self.sync(
<<<<<<< HEAD
            a,
            self.jira.fetch_issues(a.get_key()),
            DIRECTION_J2G
=======
            self.github.getRepository(repo_id).get_alert(alert_num),
            self.jira.fetch_issues(repo_id, alert_num),
            DIRECTION_J2G,
>>>>>>> 43cbf770
        )

    def issue_changed(self, desc):
        repo_id, alert_num, _, _, _ = jiralib.parse_alert_info(desc)
        a = self.github.getRepository(repo_id).get_alert(alert_num)
        self.sync(
<<<<<<< HEAD
            a,
            self.jira.fetch_issues(a.get_key()),
            DIRECTION_J2G
=======
            self.github.getRepository(repo_id).get_alert(alert_num),
            self.jira.fetch_issues(repo_id, alert_num),
            DIRECTION_J2G,
>>>>>>> 43cbf770
        )

    def issue_deleted(self, desc):
        repo_id, alert_num, _, _, _ = jiralib.parse_alert_info(desc)
        a = self.github.getRepository(repo_id).get_alert(alert_num)
        self.sync(
<<<<<<< HEAD
            a,
            self.jira.fetch_issues(a.get_key()),
            DIRECTION_J2G
=======
            self.github.getRepository(repo_id).get_alert(alert_num),
            self.jira.fetch_issues(repo_id, alert_num),
            DIRECTION_J2G,
>>>>>>> 43cbf770
        )

    def sync(self, alert, issues, in_direction):
        if alert is None:
            # there is no alert, so we have to remove all issues
            # that have ever been associated with it
            for i in issues:
                i.delete()
            return None

        # make sure that each alert has at least
        # one issue associated with it
        if len(issues) == 0:
            newissue = self.jira.create_issue(
                alert.github_repo.repo_id,
<<<<<<< HEAD
                alert.short_desc(),
                alert.long_desc(),
                alert.hyperlink(),
                alert.get_type(),
                alert.number(),
                alert.github_repo.get_key(),
                alert.get_key()
=======
                alert.json["rule"]["id"],
                alert.json["rule"]["description"],
                alert.json["html_url"],
                alert.number(),
>>>>>>> 43cbf770
            )
            newissue.adjust_state(alert.get_state())
            return alert.get_state()

        # make sure that each alert has at max
        # one issue associated with it
        if len(issues) > 1:
            issues.sort(key=lambda i: i.id())
            for i in issues[1:]:
                i.delete()

        issue = issues[0]

        # make sure alert and issue are in the same state
        if self.direction & DIRECTION_G2J and self.direction & DIRECTION_J2G:
            d = in_direction
        else:
            d = self.direction

        if d & DIRECTION_G2J or not alert.can_transition():
            # The user treats GitHub as the source of truth.
            # Also, if the alert to be synchronized is already "fixed"
            # then even if the user treats JIRA as the source of truth,
            # we have to push back the state to JIRA, because "fixed"
            # alerts cannot be transitioned to "open"
            issue.adjust_state(alert.get_state())
            issue.persist_labels(self.labels)
            return alert.get_state()
        else:
            # The user treats JIRA as the source of truth
            alert.adjust_state(issue.get_state())
            issue.persist_labels(self.labels)
            return issue.get_state()

    def sync_repo(self, repo_id, states=None):
        logger.info(
            "Performing full sync on repository {repo_id}...".format(repo_id=repo_id)
        )

        repo = self.github.getRepository(repo_id)
        states = {} if states is None else states
        pairs = {}

        # gather alerts
        for a in itertools.chain(
            repo.get_secrets(),
            repo.get_alerts()
        ):
            pairs[a.get_key()] = (a, [])

        # gather issues
        for i in self.jira.fetch_issues(repo.get_key()):
            _, _, _, alert_key, _ = i.get_alert_info()
            if not alert_key in pairs:
                pairs[alert_key] = (None, [])
            pairs[alert_key][1].append(i)

        # remove unused states
        for k in list(states.keys()):
            if not k in pairs:
                del states[k]

        # perform sync
        for akey, (alert, issues) in pairs.items():
            past_state = states.get(akey, None)
            if alert is None or alert.get_state() != past_state:
                d = DIRECTION_G2J
            else:
                d = DIRECTION_J2G

            new_state = self.sync(alert, issues, d)

            if new_state is None:
                states.pop(akey, None)
            else:
                states[akey] = new_state<|MERGE_RESOLUTION|>--- conflicted
+++ resolved
@@ -20,88 +20,52 @@
     def alert_created(self, repo_id, alert_num):
         a = self.github.getRepository(repo_id).get_alert(alert_num)
         self.sync(
-<<<<<<< HEAD
             a,
             self.jira.fetch_issues(a.get_key()),
             DIRECTION_G2J
-=======
-            self.github.getRepository(repo_id).get_alert(alert_num),
-            self.jira.fetch_issues(repo_id, alert_num),
-            DIRECTION_G2J,
->>>>>>> 43cbf770
         )
 
     def alert_changed(self, repo_id, alert_num):
         a = self.github.getRepository(repo_id).get_alert(alert_num)
         self.sync(
-<<<<<<< HEAD
             a,
             self.jira.fetch_issues(a.get_key()),
             DIRECTION_G2J
-=======
-            self.github.getRepository(repo_id).get_alert(alert_num),
-            self.jira.fetch_issues(repo_id, alert_num),
-            DIRECTION_G2J,
->>>>>>> 43cbf770
         )
 
     def alert_fixed(self, repo_id, alert_num):
         a = self.github.getRepository(repo_id).get_alert(alert_num)
         self.sync(
-<<<<<<< HEAD
             a,
             self.jira.fetch_issues(a.get_key()),
             DIRECTION_G2J
-=======
-            self.github.getRepository(repo_id).get_alert(alert_num),
-            self.jira.fetch_issues(repo_id, alert_num),
-            DIRECTION_G2J,
->>>>>>> 43cbf770
         )
 
     def issue_created(self, desc):
         repo_id, alert_num, _, _, _ = jiralib.parse_alert_info(desc)
         a = self.github.getRepository(repo_id).get_alert(alert_num)
         self.sync(
-<<<<<<< HEAD
             a,
             self.jira.fetch_issues(a.get_key()),
             DIRECTION_J2G
-=======
-            self.github.getRepository(repo_id).get_alert(alert_num),
-            self.jira.fetch_issues(repo_id, alert_num),
-            DIRECTION_J2G,
->>>>>>> 43cbf770
         )
 
     def issue_changed(self, desc):
         repo_id, alert_num, _, _, _ = jiralib.parse_alert_info(desc)
         a = self.github.getRepository(repo_id).get_alert(alert_num)
         self.sync(
-<<<<<<< HEAD
             a,
             self.jira.fetch_issues(a.get_key()),
             DIRECTION_J2G
-=======
-            self.github.getRepository(repo_id).get_alert(alert_num),
-            self.jira.fetch_issues(repo_id, alert_num),
-            DIRECTION_J2G,
->>>>>>> 43cbf770
         )
 
     def issue_deleted(self, desc):
         repo_id, alert_num, _, _, _ = jiralib.parse_alert_info(desc)
         a = self.github.getRepository(repo_id).get_alert(alert_num)
         self.sync(
-<<<<<<< HEAD
             a,
             self.jira.fetch_issues(a.get_key()),
             DIRECTION_J2G
-=======
-            self.github.getRepository(repo_id).get_alert(alert_num),
-            self.jira.fetch_issues(repo_id, alert_num),
-            DIRECTION_J2G,
->>>>>>> 43cbf770
         )
 
     def sync(self, alert, issues, in_direction):
@@ -117,7 +81,6 @@
         if len(issues) == 0:
             newissue = self.jira.create_issue(
                 alert.github_repo.repo_id,
-<<<<<<< HEAD
                 alert.short_desc(),
                 alert.long_desc(),
                 alert.hyperlink(),
@@ -125,12 +88,6 @@
                 alert.number(),
                 alert.github_repo.get_key(),
                 alert.get_key()
-=======
-                alert.json["rule"]["id"],
-                alert.json["rule"]["description"],
-                alert.json["html_url"],
-                alert.number(),
->>>>>>> 43cbf770
             )
             newissue.adjust_state(alert.get_state())
             return alert.get_state()
