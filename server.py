from flask import Flask, request, jsonify
from flask.logging import default_handler
import json
import hashlib
import hmac
import logging
from datetime import datetime
import jiralib
import threading


sync = None
repo_sync_interval = None
app = Flask(__name__)
sync_lock = threading.Lock()
last_repo_syncs = {}
secret = None


def run_server(
    sync_object, webhook_secret, repository_sync_interval=60 * 60 * 24, port=5000
):
    global sync
    sync = sync_object
    global secret
    secret = webhook_secret.encode("utf-8")
    global repo_sync_interval
    repo_sync_interval = repository_sync_interval
    app.run(port=port)


# logging.getLogger('jiralib').addHandler(default_handler)
# logging.getLogger('ghlib').addHandler(default_handler)
# logging.basicConfig(level=logging.INFO)


def auth_is_valid(signature, request_body):
    if app.debug:
        return True
    return hmac.compare_digest(
        signature.encode("utf-8"),
        ("sha256=" + hmac.new(secret, request_body, hashlib.sha256).hexdigest()).encode(
            "utf-8"
        ),
    )


@app.route("/jira", methods=["POST"])
def jira_webhook():
    """Handle POST requests coming from JIRA, and pass a translated request to GitHub"""

    if not hmac.compare_digest(
        request.args.get("secret_token", "").encode("utf-8"), secret
    ):
        return jsonify({"code": 403, "error": "Unauthorized"}), 403

<<<<<<< HEAD
    payload = json.loads(request.data.decode('utf-8'))
    event = payload['webhookEvent']
    desc = payload['issue']['fields']['description']
    repo_id, _, _, _, _ = jiralib.parse_alert_info(desc)
=======
    payload = json.loads(request.data.decode("utf-8"))
    event = payload["webhookEvent"]
    desc = payload["issue"]["fields"]["description"]
    repo_id, alert_id, _, _ = jiralib.parse_alert_info(desc)
>>>>>>> 43cbf770

    app.logger.debug('Received JIRA webhook for event "{event}"'.format(event=event))

    if repo_id is None:
        app.logger.debug(
            "Ignoring JIRA webhook for issue not related to a code scanning alert."
        )
        return jsonify({}), 200

    with sync_lock:
        # we only care about updates to issues
        if event == jiralib.CREATE_EVENT:
            sync.issue_created(desc)
        elif event == jiralib.DELETE_EVENT:
            sync.issue_deleted(desc)
        elif event == jiralib.UPDATE_EVENT:
            sync.issue_changed(desc)
        else:
            app.logger.debug(
                'Ignoring JIRA webhook for event "{event}".'.format(event=event)
            )
            return jsonify({}), 200

    return jsonify({}), 200


@app.route("/github", methods=["POST"])
def github_webhook():
    """
    Handle POST requests coming from GitHub, and pass a translated request to JIRA
    By default, flask runs in single-threaded mode, so we don't need to worry about
    any race conditions.
    """

    app.logger.debug(
        'Received GITHUB webhook for event "{event}"'.format(
            event=request.headers.get("X-GitHub-Event", "")
        )
    )

    if not auth_is_valid(
        request.headers.get("X-Hub-Signature-256", "not-provided"), request.data
    ):
        return jsonify({"code": 403, "error": "Unauthorized"}), 403

    # When creating a webhook, GitHub will send a 'ping' to check whether the
    # instance is up. If we return a friendly code, the hook will mark as green in the UI.
    if request.headers.get("X-GitHub-Event", "") == "ping":
        return jsonify({}), 200

    json_dict = request.get_json()
    repo_id = json_dict.get("repository", {}).get("full_name")
    transition = json_dict.get("action")

    if request.headers.get("X-GitHub-Event", "") == "repository":
        if transition == "deleted":
            with sync_lock:
                sync.sync_repo(repo_id)
        return (
            jsonify(
                {
                    "code": 400,
                    "error": "Wrong event type: "
                    + request.headers.get("X-GitHub-Event", ""),
                }
            ),
            400,
        )

    if request.headers.get("X-GitHub-Event", "") != "code_scanning_alert":
        return (
            jsonify(
                {
                    "code": 400,
                    "error": "Wrong event type: "
                    + request.headers.get("X-GitHub-Event", ""),
                }
            ),
            400,
        )

    alert = json_dict.get("alert")
    alert_url = alert.get("html_url")
    alert_num = alert.get("number")
    rule_id = alert.get("rule").get("id")
    rule_desc = alert.get("rule").get("description")

    # TODO: We might want to do the following asynchronously, as it could
    # take time to do a full sync on a repo with many alerts / issues
    last_sync = last_repo_syncs.get(repo_id, 0)
    now = datetime.now().timestamp()
    if now - last_sync >= repo_sync_interval:
        last_repo_syncs[repo_id] = now
        with sync_lock:
            sync.sync_repo(repo_id)

    app.logger.debug(
        "Received GITHUB webhook {action} for {alert_url}".format(
            action=transition, alert_url=alert_url
        )
    )

    # we deal with each action type individually, showing the expected
    # behaviour and response codes explicitly
    with sync_lock:
        if transition == "appeared_in_branch":
            app.logger.debug('Nothing to do for "appeared_in_branch"')
        elif transition == "created":
            sync.alert_created(repo_id, alert_num)
        elif transition in ["closed_by_user", "reopened_by_user", "reopened"]:
            sync.alert_changed(repo_id, alert_num)
        elif transition == "fixed":
            sync.alert_fixed(repo_id, alert_num)
        else:
            # when the transition is not recognised, we return a bad request response
            return (
                jsonify(
                    {"code": 400, "error": "unknown transition type - %s" % transition}
                ),
                400,
            )

    return jsonify({}), 200<|MERGE_RESOLUTION|>--- conflicted
+++ resolved
@@ -54,17 +54,10 @@
     ):
         return jsonify({"code": 403, "error": "Unauthorized"}), 403
 
-<<<<<<< HEAD
     payload = json.loads(request.data.decode('utf-8'))
     event = payload['webhookEvent']
     desc = payload['issue']['fields']['description']
     repo_id, _, _, _, _ = jiralib.parse_alert_info(desc)
-=======
-    payload = json.loads(request.data.decode("utf-8"))
-    event = payload["webhookEvent"]
-    desc = payload["issue"]["fields"]["description"]
-    repo_id, alert_id, _, _ = jiralib.parse_alert_info(desc)
->>>>>>> 43cbf770
 
     app.logger.debug('Received JIRA webhook for event "{event}"'.format(event=event))
 
