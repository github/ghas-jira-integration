--- conflicted
+++ resolved
@@ -10,7 +10,7 @@
 CREATE_EVENT = "jira:issue_created"
 DELETE_EVENT = "jira:issue_deleted"
 
-<<<<<<< HEAD
+
 TITLE_PREFIXES = {
     'Alert':  '[Code Scanning Alert]:',
     'Secret': '[Secret Scanning Alert]:'
@@ -18,12 +18,6 @@
 
 DESC_TEMPLATE="""
 {long_desc}
-=======
-TITLE_PREFIX = "[Code Scanning Alert]:"
-
-DESC_TEMPLATE = """
-{rule_desc}
->>>>>>> 43cbf770
 
 {alert_url}
 
@@ -166,7 +160,6 @@
             if a.filename == repo_id_to_fname(repo_id):
                 self.j.delete_attachment(a.id)
 
-<<<<<<< HEAD
         # attach the new state file
         self.jira.attach_file(
             i.key,
@@ -192,13 +185,6 @@
                 prefix=TITLE_PREFIXES[alert_type],
                 short_desc=short_desc,
                 repo=repo_id
-=======
-    def create_issue(self, repo_id, rule_id, rule_desc, alert_url, alert_num):
-        raw = self.j.create_issue(
-            project=self.projectkey,
-            summary="{prefix} {rule} in {repo}".format(
-                prefix=TITLE_PREFIX, rule=rule_id, repo=repo_id
->>>>>>> 43cbf770
             ),
             description=DESC_TEMPLATE.format(
                 long_desc=long_desc,
@@ -206,13 +192,8 @@
                 repo_id=repo_id,
                 alert_type=alert_type,
                 alert_num=alert_num,
-<<<<<<< HEAD
                 repo_key=repo_key,
                 alert_key=alert_key
-=======
-                repo_key=util.make_key(repo_id),
-                alert_key=util.make_alert_key(repo_id, alert_num),
->>>>>>> 43cbf770
             ),
             issuetype={"name": "Bug"},
             labels=self.labels,
@@ -222,7 +203,6 @@
                 issue_key=raw.key, alert_num=alert_num, repo_id=repo_id
             )
         )
-<<<<<<< HEAD
         logger.info('Created issue {issue_key} for {alert_type} {alert_num} in {repo_id}.'.format(
             issue_key=raw.key,
             alert_type=alert_type,
@@ -234,16 +214,6 @@
 
 
     def fetch_issues(self, key):
-=======
-
-        return JiraIssue(self, raw)
-
-    def fetch_issues(self, repo_id, alert_num=None):
-        if alert_num is None:
-            key = util.make_key(repo_id)
-        else:
-            key = util.make_alert_key(repo_id, alert_num)
->>>>>>> 43cbf770
         issue_search = 'project={jira_project} and description ~ "{key}"'.format(
             jira_project='"{}"'.format(self.projectkey), key=key
         )
@@ -354,16 +324,14 @@
     if m is None:
         return failed
     repo_id = m.group(1)
-<<<<<<< HEAD
+
     m = re.search('ALERT_TYPE=(.*)$', desc, re.MULTILINE)
     if m is None:
         alert_type = None
     else:
         alert_type = m.group(1)
     m = re.search('ALERT_NUMBER=(.*)$', desc, re.MULTILINE)
-=======
-    m = re.search("ALERT_NUMBER=(.*)$", desc, re.MULTILINE)
->>>>>>> 43cbf770
+
     if m is None:
         return failed
     alert_num = int(m.group(1))
@@ -376,17 +344,7 @@
         return failed
     alert_key = m.group(1)
 
-<<<<<<< HEAD
     return repo_id, alert_num, repo_key, alert_key, alert_type
-=======
-    # consistency checks:
-    if repo_key != util.make_key(repo_id) or alert_key != util.make_alert_key(
-        repo_id, alert_num
-    ):
-        return failed
-
-    return repo_id, alert_num, repo_key, alert_key
->>>>>>> 43cbf770
 
 
 def repo_id_to_fname(repo_id):
