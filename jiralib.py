from jira import JIRA
import re
import util
import logging
import requests
import json

# JIRA Webhook events
UPDATE_EVENT = "jira:issue_updated"
CREATE_EVENT = "jira:issue_created"
DELETE_EVENT = "jira:issue_deleted"

TITLE_PREFIX = "[Code Scanning Alert]:"

DESC_TEMPLATE = """
{rule_desc}

{alert_url}

----
This issue was automatically generated from a GitHub alert, and will be automatically resolved once the underlying problem is fixed.
DO NOT MODIFY DESCRIPTION BELOW LINE.
REPOSITORY_NAME={repo_id}
ALERT_NUMBER={alert_num}
REPOSITORY_KEY={repo_key}
ALERT_KEY={alert_key}
"""


STATE_ISSUE_SUMMARY = "[Code Scanning Issue States]"
STATE_ISSUE_KEY = util.make_key("gh2jira-state-issue")
STATE_ISSUE_TEMPLATE = """
This issue was automatically generated and contains states required for the synchronization between GitHub and JIRA.
DO NOT MODIFY DESCRIPTION BELOW LINE.
ISSUE_KEY={issue_key}
""".format(
    issue_key=STATE_ISSUE_KEY
)

logger = logging.getLogger(__name__)


class Jira:
    def __init__(self, url, user, token):
        self.url = url
        self.user = user
        self.token = token
        self.j = JIRA(url, basic_auth=(user, token))

    def auth(self):
        return self.user, self.token

<<<<<<< HEAD
    def getProject(self, projectkey):
        return JiraProject(self, projectkey)
=======

    def getProject(self, projectkey, endstate, reopenstate):
        return JiraProject(self, projectkey, endstate, reopenstate)
>>>>>>> c2ff866a

    def list_hooks(self):
        resp = requests.get(
            "{api_url}/rest/webhooks/1.0/webhook".format(api_url=self.url),
            headers={"Content-Type": "application/json"},
            auth=self.auth(),
            timeout=util.REQUEST_TIMEOUT,
        )
        resp.raise_for_status()

        for h in resp.json():
            yield h

    def create_hook(
        self,
        name,
        url,
        secret,
        events=[CREATE_EVENT, DELETE_EVENT, UPDATE_EVENT],
        filters={"issue-related-events-section": ""},
        exclude_body=False,
    ):
        data = json.dumps(
            {
                "name": name,
                "url": url + "?secret_token=" + secret,
                "events": events,
                "filters": filters,
                "excludeBody": exclude_body,
            }
        )
        resp = requests.post(
            "{api_url}/rest/webhooks/1.0/webhook".format(api_url=self.url),
            headers={"Content-Type": "application/json"},
            data=data,
            auth=self.auth(),
            timeout=util.REQUEST_TIMEOUT,
        )
        resp.raise_for_status()

        return resp.json()


class JiraProject:
    def __init__(self, jira, projectkey, endstate, reopenstate):
        self.jira = jira
        self.projectkey = projectkey
        self.j = self.jira.j
        self.endstate = endstate
        self.reopenstate = reopenstate

    def get_state_issue(self, issue_key="-"):
        if issue_key != "-":
            return self.j.issue(issue_key)

        issue_search = 'project={jira_project} and description ~ "{key}"'.format(
            jira_project='"{}"'.format(self.projectkey), key=STATE_ISSUE_KEY
        )
        issues = list(
            filter(
                lambda i: i.fields.summary == STATE_ISSUE_SUMMARY,
                self.j.search_issues(issue_search, maxResults=0),
            )
        )

        if len(issues) == 0:
            return self.j.create_issue(
                project=self.projectkey,
                summary=STATE_ISSUE_SUMMARY,
                description=STATE_ISSUE_TEMPLATE,
                issuetype={"name": "Bug"},
            )
        elif len(issues) > 1:
            issues.sort(key=lambda i: i.id())  # keep the oldest issue
            for i in issues[1:]:
                i.delete()

        i = issues[0]

        # When fetching issues via the search_issues() function, we somehow
        # cannot access the attachments. To do that, we need to fetch the issue
        # via the issue() function first.
        return self.j.issue(i.key)

    def fetch_repo_state(self, repo_id, issue_key="-"):
        i = self.get_state_issue(issue_key)

        for a in i.fields.attachment:
            if a.filename == repo_id_to_fname(repo_id):
                return util.state_from_json(a.get())

        return {}

    def save_repo_state(self, repo_id, state, issue_key="-"):
        i = self.get_state_issue(issue_key)

        # remove previous state files for the given repo_id
        for a in i.fields.attachment:
            if a.filename == repo_id_to_fname(repo_id):
                self.j.delete_attachment(a.id)

    def create_issue(self, repo_id, rule_id, rule_desc, alert_url, alert_num):
        raw = self.j.create_issue(
            project=self.projectkey,
            summary="{prefix} {rule} in {repo}".format(
                prefix=TITLE_PREFIX, rule=rule_id, repo=repo_id
            ),
            description=DESC_TEMPLATE.format(
                rule_desc=rule_desc,
                alert_url=alert_url,
                repo_id=repo_id,
                alert_num=alert_num,
                repo_key=util.make_key(repo_id),
                alert_key=util.make_alert_key(repo_id, alert_num),
            ),
            issuetype={"name": "Bug"},
        )
        logger.info(
            "Created issue {issue_key} for alert {alert_num} in {repo_id}.".format(
                issue_key=raw.key, alert_num=alert_num, repo_id=repo_id
            )
        )

        return JiraIssue(self, raw)

    def fetch_issues(self, repo_id, alert_num=None):
        if alert_num is None:
            key = util.make_key(repo_id)
        else:
            key = util.make_alert_key(repo_id, alert_num)
        issue_search = 'project={jira_project} and description ~ "{key}"'.format(
            jira_project='"{}"'.format(self.projectkey), key=key
        )
        issues = list(
            filter(
                lambda i: i.is_managed(),
                [
                    JiraIssue(self, raw)
                    for raw in self.j.search_issues(issue_search, maxResults=0)
                ],
            )
        )
        logger.debug(
            "Search {search} returned {num_results} results.".format(
                search=issue_search, num_results=len(issues)
            )
        )
        return issues


class JiraIssue:
    def __init__(self, project, rawissue):
        self.project = project
        self.rawissue = rawissue
        self.j = self.project.j
        self.endstate = self.project.endstate
        self.reopenstate = self.project.reopenstate

    def is_managed(self):
        if parse_alert_info(self.rawissue.fields.description)[0] is None:
            return False
        return True

    def get_alert_info(self):
        return parse_alert_info(self.rawissue.fields.description)

    def key(self):
        return self.rawissue.key

    def id(self):
        return self.rawissue.id

    def delete(self):
        logger.info("Deleting issue {ikey}.".format(ikey=self.key()))
        self.rawissue.delete()

    def get_state(self):
        return self.parse_state(self.rawissue.fields.status.name)

    def adjust_state(self, state):
        if state:
            self.transition(self.reopenstate)
        else:
            self.transition(self.endstate)

<<<<<<< HEAD
    def transition(self, transition):
        old_issue_status = str(self.rawissue.fields.status.name)

        if (
            self.get_state()
            and transition == REOPEN_TRANSITION
            or not self.get_state()
            and transition == CLOSE_TRANSITION
        ):
=======
    def parse_state(self, raw_state):
        return raw_state != self.endstate

    def transition(self, transition):
        old_issue_status = str(self.rawissue.fields.status.name)

        if self.get_state() and transition == self.reopenstate or \
        not self.get_state() and transition == self.endstate:
>>>>>>> c2ff866a
            # nothing to do
            return

        jira_transitions = {
            t["name"]: t["id"] for t in self.j.transitions(self.rawissue)
        }
        if transition not in jira_transitions:
            logger.error(
                'Transition "{transition}" not available for {issue_key}. Valid transitions: {jira_transitions}'.format(
                    transition=transition,
                    issue_key=self.rawissue.key,
                    jira_transitions=list(jira_transitions),
                )
            )
            raise Exception("Invalid JIRA transition")

        self.j.transition_issue(self.rawissue, jira_transitions[transition])

<<<<<<< HEAD
        action = "Reopening" if transition == REOPEN_TRANSITION else "Closing"
=======
        action = 'Reopening' if transition == self.reopenstate else 'Closing'
>>>>>>> c2ff866a
        logger.info(
            "{action} issue {issue_key}".format(
                action=action, issue_key=self.rawissue.key
            )
        )


def parse_alert_info(desc):
    """
    Parse all the fields in an issue's description and return
    them as a tuple. If parsing fails for one of the fields,
    return a tuple of None's.
    """
    failed = None, None, None, None
    m = re.search("REPOSITORY_NAME=(.*)$", desc, re.MULTILINE)
    if m is None:
        return failed
    repo_id = m.group(1)
    m = re.search("ALERT_NUMBER=(.*)$", desc, re.MULTILINE)
    if m is None:
        return failed
    alert_num = int(m.group(1))
    m = re.search("REPOSITORY_KEY=(.*)$", desc, re.MULTILINE)
    if m is None:
        return failed
    repo_key = m.group(1)
    m = re.search("ALERT_KEY=(.*)$", desc, re.MULTILINE)
    if m is None:
        return failed
    alert_key = m.group(1)

    # consistency checks:
    if repo_key != util.make_key(repo_id) or alert_key != util.make_alert_key(
        repo_id, alert_num
    ):
        return failed

    return repo_id, alert_num, repo_key, alert_key


def repo_id_to_fname(repo_id):
    return repo_id.replace("/", "^") + ".json"<|MERGE_RESOLUTION|>--- conflicted
+++ resolved
@@ -50,14 +50,8 @@
     def auth(self):
         return self.user, self.token
 
-<<<<<<< HEAD
-    def getProject(self, projectkey):
-        return JiraProject(self, projectkey)
-=======
-
     def getProject(self, projectkey, endstate, reopenstate):
         return JiraProject(self, projectkey, endstate, reopenstate)
->>>>>>> c2ff866a
 
     def list_hooks(self):
         resp = requests.get(
@@ -243,26 +237,14 @@
         else:
             self.transition(self.endstate)
 
-<<<<<<< HEAD
+    def parse_state(self, raw_state):
+        return raw_state != self.endstate
+
     def transition(self, transition):
         old_issue_status = str(self.rawissue.fields.status.name)
 
-        if (
-            self.get_state()
-            and transition == REOPEN_TRANSITION
-            or not self.get_state()
-            and transition == CLOSE_TRANSITION
-        ):
-=======
-    def parse_state(self, raw_state):
-        return raw_state != self.endstate
-
-    def transition(self, transition):
-        old_issue_status = str(self.rawissue.fields.status.name)
-
         if self.get_state() and transition == self.reopenstate or \
         not self.get_state() and transition == self.endstate:
->>>>>>> c2ff866a
             # nothing to do
             return
 
@@ -281,11 +263,8 @@
 
         self.j.transition_issue(self.rawissue, jira_transitions[transition])
 
-<<<<<<< HEAD
-        action = "Reopening" if transition == REOPEN_TRANSITION else "Closing"
-=======
         action = 'Reopening' if transition == self.reopenstate else 'Closing'
->>>>>>> c2ff866a
+
         logger.info(
             "{action} issue {issue_key}".format(
                 action=action, issue_key=self.rawissue.key
