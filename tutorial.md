--- conflicted
+++ resolved
@@ -27,11 +27,7 @@
 if __name__ == "__main__":
     app.run()
 ```
-<<<<<<< HEAD
 Let's assume you've saved this file as `flask_testing.py`. Using the built-in WSGI development server that comes with Flask, you can run the application by simply executing the Python file.
-=======
-Using the built-in WSGI development server that comes with Flask, this application can be run by simply saving the code to a file and executing it as follows.
->>>>>>> d04b51e8
 ```bash
 python flask_testing.py
 ```
@@ -39,11 +35,7 @@
 
 ## Format of webhook request
 
-<<<<<<< HEAD
 All requests from LGTM to the specified webhook endpoint are of the HTTP method POST, and they fall into three categories.
-=======
-All requests from LGTM to the specified webhook endpoint are of HTTP method POST, and they fall into five categories.
->>>>>>> d04b51e8
 - `create`
 - `close`
 - `reopen`
@@ -170,18 +162,7 @@
     "transition": "close"
 }
 ```
-<<<<<<< HEAD
-When reopening a ticket, the request is of the form:
-```json
-{
-	"issue-id": external_issue_id,
-    "transition": "reopen"
-}
-```
-The GitHub API expects state to be specified as either `open` or `close`, so we first make sure that our terminology matches that expected by GitHub, and then send a simple `PATCH` request to the appropriate resource endpoint.
-=======
 This can be handled by sending a `PATCH` request to the existing Github issue.
->>>>>>> d04b51e8
 ```python
 if transition == 'create':
    ########
@@ -214,11 +195,7 @@
 
 ### Authorization
 
-<<<<<<< HEAD
-When setting up the issue tracker integration a secret key is automatically generated, and this is used to crytographically sign all outgoing requests. These are signed in the same way as callbacks for the pull request integrations, as already detailed elsewhere in [verify-callback-signature documentaition](https://lgtm.com/help/lgtm/api/run-code-review#verify-callback-signature). Verification of the incoming requests can therefore be easily achieved as follows:
-=======
-When setting up the issue tracker integration a secret key is automatically generated, and this is used to crytographically sign all outgoing requests. These are signed in the same way as callbacks for pull request integrations, documentation for which can be viewed in LGTM's [verify-callback-signature documentation](https://lgtm.com/help/lgtm/api/run-code-review#verify-callback-signature). Verification of the incoming requests can therefore be easily achieved as follows.
->>>>>>> d04b51e8
+When setting up the issue tracker integration a secret key is automatically generated, and this is used to crytographically sign all outgoing requests. These are signed in the same way as callbacks for pull request integrations—for more information, see [verify-callback-signature](https://lgtm.com/help/lgtm/api/run-code-review#verify-callback-signature) in the LGTM help. Verification of the incoming requests can therefore be easily achieved as follows.
 
 ```python
 import hmac
